--- conflicted
+++ resolved
@@ -4,8 +4,4 @@
 -r test.txt
 
 # Black for formatting
-<<<<<<< HEAD
-black == 24.3.0
-=======
-black == 24.4.2
->>>>>>> 7e42f163
+black == 24.4.2