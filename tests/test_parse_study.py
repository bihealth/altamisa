# -*- coding: utf-8 -*-
"""Tests for parsing ISA study files"""


from datetime import date
import io
import os

import pytest

from altamisa.constants import table_headers
from altamisa.exceptions import IsaWarning
from altamisa.isatab import (
    InvestigationReader,
    InvestigationValidator,
    StudyReader,
    StudyRowReader,
    StudyValidator,
    models,
)


def test_study_row_reader_minimal_study(minimal_investigation_file, minimal_study_file):
    """Use ``StudyRowReader`` to read in minimal study file."""

    # Create new row reader and check read headers
    row_reader = StudyRowReader.from_stream("S1", minimal_study_file)
    assert 3 == len(row_reader.header)

    # Read all rows in study
    rows = list(row_reader.read())

    # Check results
    assert 1 == len(rows)
    first_row = rows[0]

    assert 3 == len(first_row)

    expected = models.Material(
        "Source Name", "S1-source-0815", "0815", None, (), (), (), None, [table_headers.SOURCE_NAME]
    )
    assert expected == first_row[0]
    expected = models.Process(
        "sample collection",
        "S1-sample collection-2-1",
        None,
        None,
        None,
        None,
        (),
        (),
        None,
        None,
        None,
        [table_headers.PROTOCOL_REF],
    )
    assert expected == first_row[1]
    expected = models.Material(
        "Sample Name",
        "S1-sample-0815-N1",
        "0815-N1",
        None,
        (),
        (),
        (),
        None,
        [table_headers.SAMPLE_NAME],
    )
    assert expected == first_row[2]


def test_study_reader_minimal_study(minimal_investigation_file, minimal_study_file):
    """Use ``StudyReader`` to read in minimal study file.

    Using the ``StudyReader`` instead of the ``StudyRowReader`` gives us
    ``Study`` objects instead of just the row-wise nodes.
    """
    # Load investigation (tested elsewhere)
    investigation = InvestigationReader.from_stream(minimal_investigation_file).read()
    with pytest.warns(IsaWarning) as record:
        InvestigationValidator(investigation).validate()

    # Check warnings
    assert 2 == len(record)

    # Create new row reader and check read headers
    reader = StudyReader.from_stream("S1", minimal_study_file)
    assert 3 == len(reader.header)

    # Read study
    study = reader.read()
    StudyValidator(investigation, investigation.studies[0], study).validate()

    # Check results
    assert os.path.normpath(str(study.file)).endswith(
        os.path.normpath("data/i_minimal/s_minimal.txt")
    )
    assert 3 == len(study.header)
    assert 2 == len(study.materials)
    assert 1 == len(study.processes)
    assert 2 == len(study.arcs)

    expected = models.Material(
        "Source Name", "S1-source-0815", "0815", None, (), (), (), None, [table_headers.SOURCE_NAME]
    )
    assert expected == study.materials["S1-source-0815"]
    expected = models.Material(
        "Sample Name",
        "S1-sample-0815-N1",
        "0815-N1",
        None,
        (),
        (),
        (),
        None,
        [table_headers.SAMPLE_NAME],
    )
    assert expected == study.materials["S1-sample-0815-N1"]

    expected = models.Process(
        "sample collection",
        "S1-sample collection-2-1",
        None,
        None,
        None,
        None,
        (),
        (),
        None,
        None,
        None,
        [table_headers.PROTOCOL_REF],
    )
    assert expected == study.processes["S1-sample collection-2-1"]

    expected = (
        models.Arc("S1-source-0815", "S1-sample collection-2-1"),
        models.Arc("S1-sample collection-2-1", "S1-sample-0815-N1"),
    )
    assert expected == study.arcs


def test_study_row_reader_small_study(small_investigation_file, small_study_file):
    """Use ``StudyRowReader`` to read in small study file."""

    # Create new row reader and check read headers (+ string representation)
    row_reader = StudyRowReader.from_stream("S1", small_study_file)
    assert 14 == len(row_reader.header)
    rep0 = "ColumnHeader(column_type='Source Name', col_no=0, span=1)"
    rep1 = "LabeledColumnHeader(column_type='Characteristics', col_no=1, span=1, label='organism')"
    assert rep0 == repr(row_reader.header[0])
    assert rep1 == repr(row_reader.header[1])

    # Read all rows in study
    rows = list(row_reader.read())

    # Check results
    assert 5 == len(rows)
    first_row = rows[0]
    second_row = rows[1]
    third_row = rows[2]

    assert 3 == len(second_row)

    headers_source = [
        table_headers.SOURCE_NAME,
        table_headers.CHARACTERISTICS + "[organism]",
        table_headers.TERM_SOURCE_REF,
        table_headers.TERM_ACCESSION_NUMBER,
        table_headers.CHARACTERISTICS + "[age]",
        table_headers.UNIT,
        table_headers.TERM_SOURCE_REF,
        table_headers.TERM_ACCESSION_NUMBER,
    ]
    headers_collection = [
        table_headers.PROTOCOL_REF,
        table_headers.PARAMETER_VALUE + "[instrument]",
        table_headers.PERFORMER,
        table_headers.DATE,
    ]
    headers_sample = [
        table_headers.SAMPLE_NAME,
        table_headers.CHARACTERISTICS + "[status]",
        table_headers.FACTOR_VALUE + "[treatment]",
        table_headers.TERM_SOURCE_REF,
        table_headers.TERM_ACCESSION_NUMBER,
    ]

    unit = models.OntologyTermRef(
        name="day", accession="http://purl.obolibrary.org/obo/UO_0000033", ontology_name="UO"
    )

    characteristics1 = (
        models.Characteristics(
            name="organism",
            value=[
                models.OntologyTermRef(
                    name="Mus musculus",
                    accession="http://purl.bioontology.org/ontology/NCBITAXON/10090",
                    ontology_name="NCBITAXON",
                ),
                models.OntologyTermRef(
                    name="Homo sapiens",
                    accession="http://purl.bioontology.org/ontology/NCBITAXON/9606",
                    ontology_name="NCBITAXON",
                ),
            ],
            unit=None,
        ),
        models.Characteristics(name="age", value=["90"], unit=unit),
    )

    expected = models.Material(
        "Source Name",
        "S1-source-0814",
        "0814",
        None,
        characteristics1,
        (),
        (),
        None,
        headers_source,
    )
    assert expected == first_row[0]

    characteristics2 = (
        models.Characteristics(
            name="organism",
            value=[
                models.OntologyTermRef(
                    name="Mus musculus",
                    accession="http://purl.bioontology.org/ontology/NCBITAXON/10090",
                    ontology_name="NCBITAXON",
                )
            ],
            unit=None,
        ),
        models.Characteristics(name="age", value=["90"], unit=unit),
    )

    expected = models.Material(
        "Source Name",
        "S1-source-0815",
        "0815",
        None,
        characteristics2,
        (),
        (),
        None,
        headers_source,
    )
    assert expected == second_row[0]
    expected = models.Process(
        "sample collection",
        "S1-sample collection-9-2",
        None,
        None,
        date(2018, 2, 2),
        "John Doe",
        (models.ParameterValue("instrument", ["scalpel"], None),),
        (),
        None,
        None,
        None,
        headers_collection,
    )
    assert expected == second_row[1]

    factor_treatment2 = (
        models.FactorValue(
            name="treatment",
            value=[models.OntologyTermRef("yes", None, None)],
            unit=None,
        ),
    )
    factor_treatment3 = (
        models.FactorValue(
            name="treatment",
            value=[models.OntologyTermRef(None, None, None)],
            unit=None,
        ),
    )

    expected = models.Material(
        "Sample Name",
        "S1-sample-0815-N1",
        "0815-N1",
        None,
        (models.Characteristics("status", ["0"], None),),
        (),
<<<<<<< HEAD
        factor_treatment2,
=======
        (models.FactorValue("treatment", ["yes"], None),),
>>>>>>> 8a9ecbd6
        None,
        headers_sample,
    )
    assert expected == second_row[2]

    assert 3 == len(third_row)
    expected = models.Material(
        "Source Name",
        "S1-source-0815",
        "0815",
        None,
        characteristics2,
        (),
        (),
        None,
        headers_source,
    )
    assert expected == third_row[0]
    expected = models.Process(
        "sample collection",
        "S1-sample collection-9-3",
        None,
        None,
        date(2018, 2, 2),
        "John Doe",
        (models.ParameterValue("instrument", ["scalpel type A", "scalpel type B"], None),),
        (),
        None,
        None,
        None,
        headers_collection,
    )
    assert expected == third_row[1]
    expected = models.Material(
        "Sample Name",
        "S1-sample-0815-T1",
        "0815-T1",
        None,
        (models.Characteristics("status", ["2"], None),),
        (),
<<<<<<< HEAD
        factor_treatment3,
=======
        (models.FactorValue("treatment", [""], None),),
>>>>>>> 8a9ecbd6
        None,
        headers_sample,
    )
    assert expected == third_row[2]


def test_study_reader_small_study(small_investigation_file, small_study_file):
    """Use ``StudyReader`` to read in small study file."""
    # Load investigation (tested elsewhere)
    with pytest.warns(IsaWarning) as record:
        investigation = InvestigationReader.from_stream(small_investigation_file).read()
        InvestigationValidator(investigation).validate()

    # Check warnings
    assert 2 == len(record)

    # Create new row reader and check read headers
    reader = StudyReader.from_stream("S1", small_study_file)
    assert 14 == len(reader.header)

    # Read study
    study = reader.read()
    with pytest.warns(IsaWarning) as record:
        StudyValidator(investigation, investigation.studies[0], study).validate()
    # Check warnings
    assert 1 == len(record)

    # Check results
    assert os.path.normpath(str(study.file)).endswith(os.path.normpath("data/i_small/s_small.txt"))
    assert 14 == len(study.header)
    assert 9 == len(study.materials)
    assert 5 == len(study.processes)
    assert 10 == len(study.arcs)

    headers_source = [
        table_headers.SOURCE_NAME,
        table_headers.CHARACTERISTICS + "[organism]",
        table_headers.TERM_SOURCE_REF,
        table_headers.TERM_ACCESSION_NUMBER,
        table_headers.CHARACTERISTICS + "[age]",
        table_headers.UNIT,
        table_headers.TERM_SOURCE_REF,
        table_headers.TERM_ACCESSION_NUMBER,
    ]
    headers_collection = [
        table_headers.PROTOCOL_REF,
        table_headers.PARAMETER_VALUE + "[instrument]",
        table_headers.PERFORMER,
        table_headers.DATE,
    ]
    headers_sample = [
        table_headers.SAMPLE_NAME,
        table_headers.CHARACTERISTICS + "[status]",
        table_headers.FACTOR_VALUE + "[treatment]",
        table_headers.TERM_SOURCE_REF,
        table_headers.TERM_ACCESSION_NUMBER,
    ]

    unit = models.OntologyTermRef(
        name="day", accession="http://purl.obolibrary.org/obo/UO_0000033", ontology_name="UO"
    )

    characteristics1 = (
        models.Characteristics(
            name="organism",
            value=[
                models.OntologyTermRef(
                    name="Mus musculus",
                    accession="http://purl.bioontology.org/ontology/" "NCBITAXON/10090",
                    ontology_name="NCBITAXON",
                )
            ],
            unit=None,
        ),
        models.Characteristics(name="age", value=["90"], unit=unit),
    )
    characteristics2 = (
        models.Characteristics(
            name="organism", value=[models.OntologyTermRef("Mus musculus", "", "")], unit=None
        ),
        models.Characteristics(name="age", value=[""], unit=unit),
    )
    characteristics3 = (
        models.Characteristics(
            name="organism", value=[models.OntologyTermRef(None, None, None)], unit=None
        ),
        models.Characteristics(name="age", value=["150"], unit=unit),
    )
    factor_treatment1 = (
        models.FactorValue(
            name="treatment",
            value=[
                models.OntologyTermRef(
                    name="vaccine",
                    accession="http://purl.obolibrary.org/obo/VO_0000001",
                    ontology_name="OBI",
                ),
                models.OntologyTermRef("yes", None, None),
            ],
            unit=None,
        ),
    )
    factor_treatment2 = (
        models.FactorValue(
            name="treatment",
            value=[models.OntologyTermRef("yes", None, None)],
            unit=None,
        ),
    )
    factor_treatment3 = (
        models.FactorValue(
            name="treatment",
            value=[models.OntologyTermRef(None, None, None)],
            unit=None,
        ),
    )

    expected = models.Material(
        "Source Name",
        "S1-source-0815",
        "0815",
        None,
        characteristics1,
        (),
        (),
        None,
        headers_source,
    )
    assert expected == study.materials["S1-source-0815"]
    expected = models.Material(
        "Source Name",
        "S1-source-0816",
        "0816",
        None,
        characteristics2,
        (),
        (),
        None,
        headers_source,
    )
    assert expected == study.materials["S1-source-0816"]
    expected = models.Material(
        "Source Name",
        "S1-source-0817",
        "0817",
        None,
        characteristics3,
        (),
        (),
        None,
        headers_source,
    )
    assert expected == study.materials["S1-source-0817"]
    expected = models.Material(
        "Sample Name",
        "S1-sample-0814-N1",
        "0814-N1",
        None,
        (models.Characteristics("status", ["0"], None),),
        (),
        factor_treatment1,
        None,
        headers_sample,
    )
    assert expected == study.materials["S1-sample-0814-N1"]
    expected = models.Material(
        "Sample Name",
        "S1-sample-0815-N1",
        "0815-N1",
        None,
        (models.Characteristics("status", ["0"], None),),
        (),
<<<<<<< HEAD
        factor_treatment2,
=======
        (models.FactorValue("treatment", ["yes"], None),),
>>>>>>> 8a9ecbd6
        None,
        headers_sample,
    )
    assert expected == study.materials["S1-sample-0815-N1"]
    expected = models.Material(
        "Sample Name",
        "S1-sample-0815-T1",
        "0815-T1",
        None,
        (models.Characteristics("status", ["2"], None),),
        (),
<<<<<<< HEAD
        factor_treatment3,
=======
        (models.FactorValue("treatment", [""], None),),
>>>>>>> 8a9ecbd6
        None,
        headers_sample,
    )
    assert expected == study.materials["S1-sample-0815-T1"]
    expected = models.Material(
        "Sample Name",
        "S1-sample-0816-T1",
        "0816-T1",
        None,
        (models.Characteristics("status", ["1"], None),),
        (),
<<<<<<< HEAD
        factor_treatment2,
=======
        (models.FactorValue("treatment", ["yes"], None),),
>>>>>>> 8a9ecbd6
        None,
        headers_sample,
    )
    assert expected == study.materials["S1-sample-0816-T1"]
    expected = models.Material(
        "Sample Name",
        "S1-Empty Sample Name-13-5",
        "",
        None,
        (models.Characteristics("status", [""], None),),
        (),
<<<<<<< HEAD
        factor_treatment3,
=======
        (models.FactorValue("treatment", [""], None),),
>>>>>>> 8a9ecbd6
        None,
        headers_sample,
    )
    assert expected == study.materials["S1-Empty Sample Name-13-5"]

    expected = models.Process(
        "sample collection",
        "S1-sample collection-9-2",
        None,
        None,
        date(2018, 2, 2),
        "John Doe",
        (models.ParameterValue("instrument", ["scalpel"], None),),
        (),
        None,
        None,
        None,
        headers_collection,
    )
    assert expected == study.processes["S1-sample collection-9-2"]
    expected = models.Process(
        "sample collection",
        "S1-sample collection-9-3",
        None,
        None,
        date(2018, 2, 2),
        "John Doe",
        (models.ParameterValue("instrument", ["scalpel type A", "scalpel type B"], None),),
        (),
        None,
        None,
        None,
        headers_collection,
    )
    assert expected == study.processes["S1-sample collection-9-3"]
    expected = models.Process(
        "sample collection",
        "S1-sample collection-9-4",
        None,
        None,
        date(2018, 2, 2),
        "John Doe",
        (models.ParameterValue("instrument", ["scalpel"], None),),
        (),
        None,
        None,
        None,
        headers_collection,
    )
    assert expected == study.processes["S1-sample collection-9-4"]

    expected = (
        models.Arc("S1-source-0814", "S1-sample collection-9-1"),
        models.Arc("S1-sample collection-9-1", "S1-sample-0814-N1"),
        models.Arc("S1-source-0815", "S1-sample collection-9-2"),
        models.Arc("S1-sample collection-9-2", "S1-sample-0815-N1"),
        models.Arc("S1-source-0815", "S1-sample collection-9-3"),
        models.Arc("S1-sample collection-9-3", "S1-sample-0815-T1"),
        models.Arc("S1-source-0816", "S1-sample collection-9-4"),
        models.Arc("S1-sample collection-9-4", "S1-sample-0816-T1"),
        models.Arc("S1-source-0817", "S1-sample collection-9-5"),
        models.Arc("S1-sample collection-9-5", "S1-Empty Sample Name-13-5"),
    )
    assert expected == study.arcs


def test_study_reader_minimal_study_iostring(minimal_investigation_file, minimal_study_file):
    # Load investigation (tested elsewhere)
    stringio = io.StringIO(minimal_investigation_file.read())
    investigation = InvestigationReader.from_stream(stringio).read()
    with pytest.warns(IsaWarning) as record:
        InvestigationValidator(investigation).validate()

    # Check warnings
    assert 2 == len(record)

    # Create new study reader and read from StringIO with original filename indicated
    stringio = io.StringIO(minimal_study_file.read())
    reader = StudyReader.from_stream("S1", stringio, "data/i_minimal/s_minimal.txt")
    assert 3 == len(reader.header)

    # Read study
    study = reader.read()
    StudyValidator(investigation, investigation.studies[0], study).validate()

    # Check results
    assert os.path.normpath(str(study.file)).endswith(
        os.path.normpath("data/i_minimal/s_minimal.txt")
    )
    assert 3 == len(study.header)
    assert 2 == len(study.materials)
    assert 1 == len(study.processes)
    assert 2 == len(study.arcs)


def test_study_reader_minimal_study_iostring2(minimal_investigation_file, minimal_study_file):
    # Load investigation (tested elsewhere)
    stringio = io.StringIO(minimal_investigation_file.read())
    investigation = InvestigationReader.from_stream(stringio).read()
    with pytest.warns(IsaWarning) as record:
        InvestigationValidator(investigation).validate()

    # Check warnings
    assert 2 == len(record)

    # Create new study reader and read from StringIO with no filename indicated
    stringio = io.StringIO(minimal_study_file.read())
    reader = StudyReader.from_stream("S1", stringio)
    assert 3 == len(reader.header)

    # Read study
    study = reader.read()
    StudyValidator(investigation, investigation.studies[0], study).validate()

    # Check results
    assert str(study.file) == "<no file>"
    assert 3 == len(study.header)
    assert 2 == len(study.materials)
    assert 1 == len(study.processes)
    assert 2 == len(study.arcs)<|MERGE_RESOLUTION|>--- conflicted
+++ resolved
@@ -288,11 +288,7 @@
         None,
         (models.Characteristics("status", ["0"], None),),
         (),
-<<<<<<< HEAD
-        factor_treatment2,
-=======
         (models.FactorValue("treatment", ["yes"], None),),
->>>>>>> 8a9ecbd6
         None,
         headers_sample,
     )
@@ -333,11 +329,7 @@
         None,
         (models.Characteristics("status", ["2"], None),),
         (),
-<<<<<<< HEAD
-        factor_treatment3,
-=======
         (models.FactorValue("treatment", [""], None),),
->>>>>>> 8a9ecbd6
         None,
         headers_sample,
     )
@@ -510,11 +502,7 @@
         None,
         (models.Characteristics("status", ["0"], None),),
         (),
-<<<<<<< HEAD
-        factor_treatment2,
-=======
         (models.FactorValue("treatment", ["yes"], None),),
->>>>>>> 8a9ecbd6
         None,
         headers_sample,
     )
@@ -526,11 +514,7 @@
         None,
         (models.Characteristics("status", ["2"], None),),
         (),
-<<<<<<< HEAD
-        factor_treatment3,
-=======
         (models.FactorValue("treatment", [""], None),),
->>>>>>> 8a9ecbd6
         None,
         headers_sample,
     )
@@ -542,11 +526,7 @@
         None,
         (models.Characteristics("status", ["1"], None),),
         (),
-<<<<<<< HEAD
-        factor_treatment2,
-=======
         (models.FactorValue("treatment", ["yes"], None),),
->>>>>>> 8a9ecbd6
         None,
         headers_sample,
     )
@@ -558,11 +538,7 @@
         None,
         (models.Characteristics("status", [""], None),),
         (),
-<<<<<<< HEAD
-        factor_treatment3,
-=======
         (models.FactorValue("treatment", [""], None),),
->>>>>>> 8a9ecbd6
         None,
         headers_sample,
     )
